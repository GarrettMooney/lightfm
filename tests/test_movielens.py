import pickle

import numpy as np

import scipy.sparse as sp
from scipy import stats

from sklearn.metrics import roc_auc_score
from sklearn.model_selection import KFold, RandomizedSearchCV

from lightfm.lightfm import LightFM
from lightfm.datasets import fetch_movielens
from lightfm.evaluation import auc_score, precision_at_k


SEED = 10


def _get_metrics(model, train_set, test_set):

    train_set = train_set.tocsr()
    test_set = test_set.tocsr()

    train_set.data[train_set.data < 0] = 0.0
    test_set.data[test_set.data < 0] = 0.0

    train_set.eliminate_zeros()
    test_set.eliminate_zeros()

    return (
        precision_at_k(model, train_set).mean(),
        precision_at_k(model, test_set).mean(),
        auc_score(model, train_set).mean(),
        auc_score(model, test_set).mean(),
    )


def _get_feature_matrices(interactions):

    no_users, no_items = interactions.shape

    user_features = sp.identity(no_users, dtype=np.int32).tocsr()
    item_features = sp.identity(no_items, dtype=np.int32).tocsr()

    return (user_features.tocsr(), item_features.tocsr())


def _binarize(dataset):

    positives = dataset.data >= 4.0
    dataset.data[positives] = 1.0
    dataset.data[np.logical_not(positives)] = -1.0

    return dataset


movielens = fetch_movielens()
train, test = _binarize(movielens["train"]), _binarize(movielens["test"])


(train_user_features, train_item_features) = _get_feature_matrices(train)
(test_user_features, test_item_features) = _get_feature_matrices(test)


def test_movielens_accuracy():

    model = LightFM(random_state=SEED)
    model.fit_partial(train, epochs=10)

    train_predictions = model.predict(train.row, train.col)
    test_predictions = model.predict(test.row, test.col)

    assert roc_auc_score(train.data, train_predictions) > 0.84
    assert roc_auc_score(test.data, test_predictions) > 0.76


def test_logistic_precision():

    model = LightFM(random_state=SEED)
    model.fit_partial(train, epochs=10)

    (train_precision, test_precision, full_train_auc, full_test_auc) = _get_metrics(
        model, train, test
    )

    assert train_precision > 0.3
    assert test_precision > 0.03

    assert full_train_auc > 0.79
    assert full_test_auc > 0.73


def test_bpr_precision():

    model = LightFM(learning_rate=0.05, loss="bpr", random_state=SEED)

    model.fit_partial(train, epochs=10)

    (train_precision, test_precision, full_train_auc, full_test_auc) = _get_metrics(
        model, train, test
    )

    assert train_precision > 0.45
    assert test_precision > 0.07

    assert full_train_auc > 0.91
    assert full_test_auc > 0.87


def test_bpr_precision_multithreaded():

    model = LightFM(learning_rate=0.05, loss="bpr", random_state=SEED)

    model.fit_partial(train, epochs=10, num_threads=4)

    (train_precision, test_precision, full_train_auc, full_test_auc) = _get_metrics(
        model, train, test
    )

    assert train_precision > 0.45
    assert test_precision > 0.07

    assert full_train_auc > 0.91
    assert full_test_auc > 0.87


def test_warp_precision():

    model = LightFM(learning_rate=0.05, loss="warp", random_state=SEED)

    model.fit_partial(train, epochs=10)

    (train_precision, test_precision, full_train_auc, full_test_auc) = _get_metrics(
        model, train, test
    )

    assert train_precision > 0.45
    assert test_precision > 0.07

    assert full_train_auc > 0.94
    assert full_test_auc > 0.9


def test_warp_precision_high_interaction_values():

    model = LightFM(learning_rate=0.05, loss="warp", random_state=SEED)

    _train = train.copy()
    _train.data = _train.data * 5

    model.fit_partial(_train, epochs=10)

    (train_precision, test_precision, full_train_auc, full_test_auc) = _get_metrics(
        model, _train, test
    )

    assert train_precision > 0.45
    assert test_precision > 0.07

    assert full_train_auc > 0.93
    assert full_test_auc > 0.9


def test_bpr_precision_high_interaction_values():

    model = LightFM(learning_rate=0.05, loss="bpr", random_state=SEED)

    _train = train.copy()
    _train.data = _train.data * 5

    model.fit_partial(_train, epochs=10)

    (train_precision, test_precision, full_train_auc, full_test_auc) = _get_metrics(
        model, _train, test
    )

    assert train_precision > 0.31
    assert test_precision > 0.04

    assert full_train_auc > 0.86
    assert full_test_auc > 0.84


def test_warp_precision_multithreaded():

    model = LightFM(learning_rate=0.05, loss="warp", random_state=SEED)

    model.fit_partial(train, epochs=10, num_threads=4)

    (train_precision, test_precision, full_train_auc, full_test_auc) = _get_metrics(
        model, train, test
    )

    assert train_precision > 0.45
    assert test_precision > 0.07

    assert full_train_auc > 0.9
    assert full_test_auc > 0.9


def test_warp_precision_adadelta():

    model = LightFM(
        learning_schedule="adadelta",
        rho=0.95,
        epsilon=0.000001,
        loss="warp",
        random_state=SEED,
    )

    model.fit_partial(train, epochs=10, num_threads=1)

    (train_precision, test_precision, full_train_auc, full_test_auc) = _get_metrics(
        model, train, test
    )

    assert train_precision > 0.45
    assert test_precision > 0.07

    assert full_train_auc > 0.94
    assert full_test_auc > 0.9


def test_warp_precision_adadelta_multithreaded():

    model = LightFM(
        learning_schedule="adadelta",
        rho=0.95,
        epsilon=0.000001,
        loss="warp",
        random_state=SEED,
    )

    model.fit_partial(train, epochs=10, num_threads=4)

    (train_precision, test_precision, full_train_auc, full_test_auc) = _get_metrics(
        model, train, test
    )

    assert train_precision > 0.45
    assert test_precision > 0.07

    assert full_train_auc > 0.9
    assert full_test_auc > 0.9


def test_warp_precision_max_sampled():

    model = LightFM(learning_rate=0.05, max_sampled=1, loss="warp", random_state=SEED)

    # This is equivalent to a no-op pass
    # over the training data
    model.max_sampled = 0

    model.fit_partial(train, epochs=1)

    (train_precision, test_precision, full_train_auc, full_test_auc) = _get_metrics(
        model, train, test
    )

    # The AUC should be no better than random
    assert full_train_auc < 0.55
    assert full_test_auc < 0.55


def test_warp_kos_precision():

    # Remove all negative examples
    training = train.copy()
    training.data[training.data < 1] = 0
    training = training.tocsr()
    training.eliminate_zeros()

    model = LightFM(learning_rate=0.05, k=5, loss="warp-kos", random_state=SEED)

    model.fit_partial(training, epochs=10)

    (train_precision, test_precision, full_train_auc, full_test_auc) = _get_metrics(
        model, train, test
    )

    assert train_precision > 0.44
    assert test_precision > 0.06

    assert full_train_auc > 0.9
    assert full_test_auc > 0.87


def test_warp_stability():

    learning_rates = (0.05, 0.1, 0.5)

    for lrate in learning_rates:

        model = LightFM(learning_rate=lrate, loss="warp", random_state=SEED)
        model.fit_partial(train, epochs=10)

        assert not np.isnan(model.user_embeddings).any()
        assert not np.isnan(model.item_embeddings).any()


def test_movielens_genre_accuracy():

    item_features = fetch_movielens(indicator_features=False, genre_features=True)[
        "item_features"
    ]

    assert item_features.shape[1] < item_features.shape[0]

    model = LightFM(random_state=SEED)
    model.fit_partial(train, item_features=item_features, epochs=10)

    train_predictions = model.predict(train.row, train.col, item_features=item_features)
    test_predictions = model.predict(test.row, test.col, item_features=item_features)

    assert roc_auc_score(train.data, train_predictions) > 0.75
    assert roc_auc_score(test.data, test_predictions) > 0.69


def test_get_representations():

    model = LightFM(random_state=SEED)
    model.fit_partial(train, epochs=10)

    num_users, num_items = train.shape

    for (item_features, user_features) in (
        (None, None),
        (
            (sp.identity(num_items) + sp.random(num_items, num_items)),
            (sp.identity(num_users) + sp.random(num_users, num_users)),
        ),
    ):

        test_predictions = model.predict(
            test.row, test.col, user_features=user_features, item_features=item_features
        )

        item_biases, item_latent = model.get_item_representations(item_features)
        user_biases, user_latent = model.get_user_representations(user_features)

        assert item_latent.dtype == np.float32
        assert user_latent.dtype == np.float32

        predictions = (
            (user_latent[test.row] * item_latent[test.col]).sum(axis=1)
            + user_biases[test.row]
            + item_biases[test.col]
        )

        assert np.allclose(test_predictions, predictions, atol=0.000001)


def test_movielens_both_accuracy():
    """
    Accuracy with both genre metadata and item-specific
    features should be no worse than with just item-specific
    features (though more training may be necessary).
    """

    item_features = fetch_movielens(indicator_features=True, genre_features=True)[
        "item_features"
    ]

    model = LightFM(random_state=SEED)
    model.fit_partial(train, item_features=item_features, epochs=15)

    train_predictions = model.predict(train.row, train.col, item_features=item_features)
    test_predictions = model.predict(test.row, test.col, item_features=item_features)

    assert roc_auc_score(train.data, train_predictions) > 0.84
    assert roc_auc_score(test.data, test_predictions) > 0.75


def test_movielens_accuracy_fit():

    model = LightFM(random_state=SEED)
    model.fit(train, epochs=10)

    train_predictions = model.predict(train.row, train.col)
    test_predictions = model.predict(test.row, test.col)

    assert roc_auc_score(train.data, train_predictions) > 0.84
    assert roc_auc_score(test.data, test_predictions) > 0.76


def test_movielens_accuracy_pickle():

    model = LightFM(random_state=SEED)
    model.fit(train, epochs=10)

    model = pickle.loads(pickle.dumps(model))

    train_predictions = model.predict(train.row, train.col)
    test_predictions = model.predict(test.row, test.col)

    assert roc_auc_score(train.data, train_predictions) > 0.84
    assert roc_auc_score(test.data, test_predictions) > 0.76


def test_movielens_accuracy_resume():

    model = LightFM(random_state=SEED)

    for _ in range(10):
        model.fit_partial(train, epochs=1)

    train_predictions = model.predict(train.row, train.col)
    test_predictions = model.predict(test.row, test.col)

    assert roc_auc_score(train.data, train_predictions) > 0.84
    assert roc_auc_score(test.data, test_predictions) > 0.76


def test_movielens_accuracy_sample_weights():
    # Scaling weights down and learning rate up
    # by the same amount should result in
    # roughly the same accuracy

    scale = 0.5
    weights = train.copy()
    weights.data = np.ones(train.getnnz(), dtype=np.float32) * scale

    for (loss, exp_score) in (("logistic", 0.74), ("bpr", 0.84), ("warp", 0.89)):
        model = LightFM(loss=loss, random_state=SEED)
        model.learning_rate * 1.0 / scale

        model.fit_partial(train, sample_weight=weights, epochs=10)

        (train_precision, test_precision, full_train_auc, full_test_auc) = _get_metrics(
            model, train, test
        )

        assert full_train_auc > exp_score


def test_movielens_accuracy_sample_weights_grad_accumulation():

    # Set weights to zero for all even-numbered users
    # and check that they have not accumulated any
    # gradient updates.

    weights = train.copy()
    weights.data = np.ones(train.getnnz(), dtype=np.float32)
    even_users = weights.row % 2 == 0
    weights.data *= even_users

    even_idx = np.arange(train.shape[0]) % 2 == 0
    odd_idx = np.arange(train.shape[0]) % 2 != 0

    for loss in ("logistic", "bpr", "warp"):
        model = LightFM(loss=loss, random_state=SEED)

        model.fit_partial(train, sample_weight=weights, epochs=1)

        assert np.allclose(model.user_embedding_gradients[odd_idx], 1.0)
        assert np.allclose(model.user_bias_gradients[odd_idx], 1.0)

        assert not np.allclose(model.user_embedding_gradients[even_idx], 1.0)
        assert not np.allclose(model.user_bias_gradients[even_idx], 1.0)


def test_state_reset():

    model = LightFM(random_state=SEED)

    model.fit(train, epochs=1)

    assert np.mean(model.user_embedding_gradients) > 1.0

    model.fit(train, epochs=0)
    assert np.all(model.user_embedding_gradients == 1.0)


def test_user_supplied_features_accuracy():

    model = LightFM(random_state=SEED)
    model.fit_partial(
        train,
        user_features=train_user_features,
        item_features=train_item_features,
        epochs=10,
    )

    train_predictions = model.predict(
        train.row,
        train.col,
        user_features=train_user_features,
        item_features=train_item_features,
    )
    test_predictions = model.predict(
        test.row,
        test.col,
        user_features=test_user_features,
        item_features=test_item_features,
    )

    assert roc_auc_score(train.data, train_predictions) > 0.84
    assert roc_auc_score(test.data, test_predictions) > 0.76


def test_zeros_negative_accuracy():

    # Should get the same accuracy when zeros are used to
    # denote negative interactions
    train.data[train.data == -1] = 0
    model = LightFM(random_state=SEED)
    model.fit_partial(train, epochs=10)

    train_predictions = model.predict(train.row, train.col)
    test_predictions = model.predict(test.row, test.col)

    assert roc_auc_score(train.data, train_predictions) > 0.84
    assert roc_auc_score(test.data, test_predictions) > 0.76


def test_zero_weights_accuracy():

    # When very small weights are used
    # accuracy should be no better than
    # random.
    weights = train.copy()
    weights.data = np.zeros(train.getnnz(), dtype=np.float32)

    for loss in ("logistic", "bpr", "warp"):
        model = LightFM(loss=loss, random_state=SEED)
        model.fit_partial(train, sample_weight=weights, epochs=10)

        train_predictions = model.predict(train.row, train.col)
        test_predictions = model.predict(test.row, test.col)

        assert 0.45 < roc_auc_score(train.data, train_predictions) < 0.55
        assert 0.45 < roc_auc_score(test.data, test_predictions) < 0.55


def test_hogwild_accuracy():

    # Should get comparable accuracy with 2 threads
    model = LightFM(random_state=SEED)
    model.fit_partial(train, epochs=10, num_threads=2)

    train_predictions = model.predict(train.row, train.col, num_threads=2)
    test_predictions = model.predict(test.row, test.col, num_threads=2)

    assert roc_auc_score(train.data, train_predictions) > 0.84
    assert roc_auc_score(test.data, test_predictions) > 0.76


def test_movielens_excessive_regularization():

    for loss in ("logistic", "warp", "bpr", "warp-kos"):

        # Should perform poorly with high regularization.
        # Check that regularization does not accumulate
        # until it reaches infinity.
        model = LightFM(
            no_components=10,
            item_alpha=1.0,
            user_alpha=1.0,
            loss=loss,
            random_state=SEED,
        )
        model.fit_partial(train, epochs=10, num_threads=4)

        train_predictions = model.predict(train.row, train.col)
        test_predictions = model.predict(test.row, test.col)

        assert roc_auc_score(train.data, train_predictions) < 0.65
        assert roc_auc_score(test.data, test_predictions) < 0.65


def test_overfitting():

    # Let's massivly overfit
    model = LightFM(no_components=50, random_state=SEED)
    model.fit_partial(train, epochs=30)

    train_predictions = model.predict(train.row, train.col)
    test_predictions = model.predict(test.row, test.col)
    overfit_train = roc_auc_score(train.data, train_predictions)
    overfit_test = roc_auc_score(test.data, test_predictions)

    assert overfit_train > 0.99
    assert overfit_test < 0.75


def test_regularization():

    # Let's regularize
    model = LightFM(
        no_components=50, item_alpha=0.0001, user_alpha=0.0001, random_state=SEED
    )
    model.fit_partial(train, epochs=30)

    train_predictions = model.predict(train.row, train.col)
    test_predictions = model.predict(test.row, test.col)

    assert roc_auc_score(train.data, train_predictions) > 0.80
    assert roc_auc_score(test.data, test_predictions) > 0.75


def test_training_schedules():

    model = LightFM(no_components=10, learning_schedule="adagrad", random_state=SEED)
    model.fit_partial(train, epochs=0)

    assert (model.item_embedding_gradients == 1).all()
    assert (model.item_embedding_momentum == 0).all()
    assert (model.item_bias_gradients == 1).all()
    assert (model.item_bias_momentum == 0).all()

    assert (model.user_embedding_gradients == 1).all()
    assert (model.user_embedding_momentum == 0).all()
    assert (model.user_bias_gradients == 1).all()
    assert (model.user_bias_momentum == 0).all()

    model.fit_partial(train, epochs=1)

    assert (model.item_embedding_gradients > 1).any()
    assert (model.item_embedding_momentum == 0).all()
    assert (model.item_bias_gradients > 1).any()
    assert (model.item_bias_momentum == 0).all()

    assert (model.user_embedding_gradients > 1).any()
    assert (model.user_embedding_momentum == 0).all()
    assert (model.user_bias_gradients > 1).any()
    assert (model.user_bias_momentum == 0).all()

    model = LightFM(no_components=10, learning_schedule="adadelta", random_state=SEED)
    model.fit_partial(train, epochs=0)

    assert (model.item_embedding_gradients == 0).all()
    assert (model.item_embedding_momentum == 0).all()
    assert (model.item_bias_gradients == 0).all()
    assert (model.item_bias_momentum == 0).all()

    assert (model.user_embedding_gradients == 0).all()
    assert (model.user_embedding_momentum == 0).all()
    assert (model.user_bias_gradients == 0).all()
    assert (model.user_bias_momentum == 0).all()

    model.fit_partial(train, epochs=1)

    assert (model.item_embedding_gradients > 0).any()
    assert (model.item_embedding_momentum > 0).any()
    assert (model.item_bias_gradients > 0).any()
    assert (model.item_bias_momentum > 0).any()

    assert (model.user_embedding_gradients > 0).any()
    assert (model.user_embedding_momentum > 0).any()
    assert (model.user_bias_gradients > 0).any()
    assert (model.user_bias_momentum > 0).any()


def test_random_state_fixing():

    model = LightFM(learning_rate=0.05, loss="warp", random_state=SEED)

    model.fit_partial(train, epochs=2)

    model_2 = LightFM(learning_rate=0.05, loss="warp", random_state=SEED)

    model_2.fit_partial(train, epochs=2)

    assert np.all(model.user_embeddings == model_2.user_embeddings)
    assert np.all(model.item_embeddings == model_2.item_embeddings)


def test_random_state_advanced():
    # Check that using the random state
    # to seed rand_r in Cython advances
    # the random generator state.

    model = LightFM(learning_rate=0.05, loss="warp", random_state=SEED)

    model.fit_partial(train, epochs=1)

    rng_state = model.random_state.get_state()[1].copy()

    model.fit_partial(train, epochs=1)

    assert not np.all(rng_state == model.random_state.get_state()[1])


def test_sklearn_cv():

    model = LightFM(loss="warp", random_state=42)

    # Set distributions for hyperparameters
    randint = stats.randint(low=1, high=65)
    randint.random_state = 42
    gamma = stats.gamma(a=1.2, loc=0, scale=0.13)
    gamma.random_state = 42
    distr = {"no_components": randint, "learning_rate": gamma}

    # Custom score function
    def scorer(est, x, y=None):
        return precision_at_k(est, x).mean()

    # Dummy custom CV to ensure shape preservation.
    class CV(KFold):
        def split(self, X, y=None, groups=None):
            idx = np.arange(X.shape[0])
            for _ in range(self.n_splits):
                yield idx, idx

<<<<<<< HEAD
    cv = CV(n_splits=3, random_state=42, shuffle=True)
=======
    cv = CV(n_splits=3, shuffle=True, random_state=42)
>>>>>>> 6867f788
    search = RandomizedSearchCV(
        estimator=model,
        param_distributions=distr,
        n_iter=2,
        scoring=scorer,
        random_state=42,
        cv=cv,
    )
    search.fit(train)
    assert search.best_params_["no_components"] == 58<|MERGE_RESOLUTION|>--- conflicted
+++ resolved
@@ -704,11 +704,7 @@
             for _ in range(self.n_splits):
                 yield idx, idx
 
-<<<<<<< HEAD
-    cv = CV(n_splits=3, random_state=42, shuffle=True)
-=======
     cv = CV(n_splits=3, shuffle=True, random_state=42)
->>>>>>> 6867f788
     search = RandomizedSearchCV(
         estimator=model,
         param_distributions=distr,
